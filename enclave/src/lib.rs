--- conflicted
+++ resolved
@@ -31,7 +31,6 @@
 extern crate lazy_static; 
 use serde_derive::{Deserialize, Serialize};
 
-
 use sgx_tcrypto::*;
 use sgx_types::*;
 use std::boxed::Box;
@@ -42,125 +41,18 @@
 use std::time::Instant;
 use std::untrusted::time::InstantEx;
 use std::vec::Vec;
-use decoder::*;
-use hash::*;
 
-pub type Bytes = Vec<u8>;
-pub type Hash = [u8; 20];
+mod decoder;
+use decoder::{verify_proof, };
+mod hash;
+use hash::{Hash, };
+
 pub type KeyType = Vec<u8>;
 pub type ValueType = Vec<u8>;
 
 pub enum Op {
     Put(Vec<u8>),
     Delete,
-}
-
-
-pub fn verify(
-    bytes: &[u8],
-    keys: &[Bytes],
-    expected_hash: Hash
-) -> Result<Vec<Option<Bytes>>> {
-    // TODO: enforce a maximum proof size
-
-    let mut stack: Vec<Bytes> = Vec::with_capacity(32);
-    let mut output = Vec::with_capacity(keys.len());
-
-    let mut key_index = 0;
-    let mut last_push = None;
-
-    fn try_pop(stack: &mut Vec<Bytes>) -> Result<Bytes> {
-        match stack.pop() {
-            None => bail!("Stack underflow"),
-            Some(node) => Ok(node)
-        }
-    };
-
-    for op in Decoder::new(bytes) {
-        match op? {
-            Op::Parent => {
-                let (mut parent, child) = (
-                    try_pop(&mut stack)?,
-                    try_pop(&mut stack)?
-                );
-                parent.attach(true, child)?;
-                stack.push(parent);
-            },
-            Op::Child => {
-                let (child, mut parent) = (
-                    try_pop(&mut stack)?,
-                    try_pop(&mut stack)?
-                );
-                parent.attach(false, child)?;
-                stack.push(parent);
-            },
-            Op::Push(node) => {
-                let node_clone = node.clone();
-                let tree: Tree = node.into();
-                stack.push(tree);
-
-                if let Node::KV(key, value) = &node_clone {
-                    // keys should always be increasing
-                    if let Some(Node::KV(last_key, _)) = &last_push {
-                        if key <= last_key {
-                            bail!("Incorrect key ordering");
-                        }
-                    }
-
-                    loop {
-                        if key_index >= keys.len() || *key < keys[key_index] {
-                            break;
-                        } else if key == &keys[key_index] {
-                            // KV for queried key
-                            output.push(Some(value.clone()));
-                        } else if *key > keys[key_index] {
-                            match &last_push {
-                                None | Some(Node::KV(_, _)) => {
-                                    // previous push was a boundary (global edge or lower key),
-                                    // so this is a valid absence proof
-                                    output.push(None);
-                                },
-                                // proof is incorrect since it skipped queried keys
-                                _ => bail!("Proof incorrectly formed")
-                            }
-                        }
-
-                        key_index += 1;
-                    }
-                }
-
-                last_push = Some(node_clone);
-            }
-        }
-    }
-
-    // absence proofs for right edge
-    if key_index < keys.len() {
-        if let Some(Node::KV(_, _)) = last_push {
-            for _ in 0..(keys.len() - key_index) {
-                output.push(None);
-            }
-        } else {
-            bail!("Proof incorrectly formed");
-        }
-    } else {
-        debug_assert_eq!(keys.len(), output.len());
-    }
-
-    if stack.len() != 1 {
-        bail!("Expected proof to result in exactly one stack item");
-    }
-
-    let root = stack.pop().unwrap();
-    let hash = root.into_hash().hash();
-    if hash != expected_hash {
-        bail!(
-            "Proof did not match expected hash\n\tExpected: {:?}\n\tActual: {:?}",
-            expected_hash, hash
-        );
-    }
-
-    Ok(output)
 }
 
 struct InTee {
@@ -176,36 +68,35 @@
         }
     }
 
-    pub fn resetRootHash(rootHash: &Hash) {
-        self.rootHash = rootHash;
-        cache = HashMap::new();
+    pub fn resetRootHash(&mut self, rootHash: Hash) {
+        self.rootHash.replace(rootHash);
+        self.cache.clear();
     }
 
-    pub fn update(&mut self, key: &KeyType, op: Op, newRootHash: &Hash, newProof: Vec<u8>) -> Result<(), &'static str> {
+    pub fn update(&mut self, key: &KeyType, op: Op, newRootHash: Hash, newProof: Vec<u8>) -> Result<(), &'static str> {
         // verify_proof()
-        self.resetRootHash(newRootHash);
-        if op == Op::Delete {
-            return;
-        }
-        let mut newValue = verify_proof(newProof.as_slice(), &[key.clone()], newRootHash).unwrap()[0];
-        self.cache.insert(key, newValue);
+        self.resetRootHash(newRootHash.clone());
+        match op {
+            Op::Delete => return Ok(()),
+            Op::Put(v) => v,
+        };
+
+        let mut newValue = verify_proof(newProof.as_slice(), &[key.clone()], newRootHash).unwrap()[0].unwrap();
+        self.cache.insert(*key, newValue);
+        Ok(())
     }
 
-<<<<<<< HEAD
-    pub fn get(&self, key: &KeyType, nonce: &Bytes) -> Option<(ValueType, sgx_ec256_signature_t)>{
-=======
-    pub fn get(&self, rootHash: &Hash, key: &KeyType, nonce: &Bytes) -> Option<(ValueType, Sig)>{
-        if rootHash != self.rootHash {
+    pub fn get(&self, rootHash: &Hash, key: &KeyType, nonce: &Vec<u8>) -> Option<(ValueType, sgx_ec256_signature_t)>{
+        if rootHash != self.rootHash.as_ref().unwrap() {
             return None;
         }
->>>>>>> 8b182403
         match self.cache.get(key) {
             Some(value) => Some((value.to_vec(), self.sign(value.to_vec(), nonce))),
-            None => None
+            None => None,
         }
     }
 
-    fn sign(&self, value: ValueType, nonce: &Bytes) -> sgx_ec256_signature_t {
+    fn sign(&self, value: ValueType, nonce: &Vec<u8>) -> sgx_ec256_signature_t {
         let mut data = value;
         data.extend_from_slice(nonce);
         ecdsa_sign_slice(&data[..])
@@ -222,11 +113,11 @@
 pub extern "C" fn ecall_get(key_ptr: *mut u8, key_len: usize,
                     nonce_ptr: *mut u8, nonce_len: usize,
                     value_ptr: *mut u8, value_len: &mut usize,
-                    sig: &mut sgx_ec256_signature_t) -> u8
+                    root_hash: &Hash, sig: &mut sgx_ec256_signature_t) -> u8
 {
     let key = unsafe { slice::from_raw_parts(key_ptr, key_len) };
     let nonce = unsafe { slice::from_raw_parts(nonce_ptr, nonce_len) };
-    let res = INTEE.read().unwrap().get(&key.to_vec(), &nonce.to_vec());
+    let res = INTEE.read().unwrap().get(root_hash, &key.to_vec(), &nonce.to_vec());
     match res {
         Some((v, b)) => {
             *value_len = v.len();
@@ -241,7 +132,7 @@
 
 #[no_mangle]
 pub extern "C" fn ecall_update(key_ptr: *mut u8, key_len: usize,
-                        op: u8, value: *mut u8, newRootHash: &Hash,
+                        op: u8, value: *mut u8, new_root_hash: &Hash,
                         oproof_ptr: *mut u8, oproof_len: usize,
                         nproof_ptr: *mut u8, nproof_len: usize,) -> u8
 {
@@ -254,13 +145,8 @@
         1 => Op::Delete,
         _ => panic!("invalid op num"),
     };
-<<<<<<< HEAD
-    Box::into_raw(value); 
-    let res = INTEE.write().unwrap().update(&key.to_vec(), op, newRootHash, oproof.to_vec(), nproof.to_vec());
-=======
     Box::into_raw(value);
-    let res = INTEE.update(key, op, newRootHash, nproof.to_vec());
->>>>>>> 8b182403
+    let res = INTEE.write().unwrap().update(&key.to_vec(), op, new_root_hash.clone(), nproof.to_vec());
     match res {
         Ok(()) => 1,
         _ => 0,
